--- conflicted
+++ resolved
@@ -71,13 +71,8 @@
         try:
             Logger.log("d", "Writing to %s", file_name)
             # Using buffering greatly reduces the write time for many lines of gcode
-<<<<<<< HEAD
-            self._stream = open(file_name, "wt", buffering = 1)
+            self._stream = open(file_name, "wt", buffering = 1, encoding = "utf-8")
             job = WriteMeshJob(writer, self._stream, nodes, MeshWriter.OutputMode.TextMode)
-=======
-            self._stream = open(file_name, "wt", buffering = 1, encoding = "utf-8")
-            job = WriteMeshJob(writer, self._stream, node, MeshWriter.OutputMode.TextMode)
->>>>>>> bfec96f5
             job.setFileName(file_name)
             job.progress.connect(self._onProgress)
             job.finished.connect(self._onFinished)
