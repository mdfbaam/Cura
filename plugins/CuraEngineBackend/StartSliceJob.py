--- conflicted
+++ resolved
@@ -5,9 +5,8 @@
 from string import Formatter
 import traceback
 
+from UM.Job import Job
 from UM.Application import Application
-from UM.Settings.DefinitionContainer import DefinitionContainer
-from UM.Job import Job
 from UM.Logger import Logger
 
 from UM.Scene.SceneNode import SceneNode
@@ -31,12 +30,10 @@
 
 ##  Job class that builds up the message of scene data to send to CuraEngine.
 class StartSliceJob(Job):
-<<<<<<< HEAD
-    def __init__(self, profile, slice_message, settings_message):
+    def __init__(self, slice_message, settings_message):
         super().__init__()
 
         self._scene = Application.getInstance().getController().getScene()
-        self._profile = profile
         self._slice_message = slice_message
         self._settings_message = settings_message
         self._is_cancelled = False
@@ -47,18 +44,27 @@
     def getSliceMessage(self):
         return self._slice_message
 
+    ##  Runs the job that initiates the slicing.
     def run(self):
+        stack = Application.getInstance().getGlobalContainerStack()
+        if not stack:
+            self.setResult(False)
+            return
+
         with self._scene.getSceneLock():
+            # Remove old layer data.
             for node in DepthFirstIterator(self._scene.getRoot()):
                 if node.callDecoration("getLayerData"):
                     node.getParent().removeChild(node)
                     break
 
+            # Get the objects in their groups to print.
             object_groups = []
-            if self._profile.getSettingValue("print_sequence") == "one_at_a_time":
+            if stack.getProperty("print_sequence", "value") == "one_at_a_time":
                 for node in OneAtATimeIterator(self._scene.getRoot()):
                     temp_list = []
 
+                    # Node can't be printed, so don't bother sending it.
                     if getattr(node, "_outside_buildarea", False):
                         continue
 
@@ -80,40 +86,6 @@
                         if not getattr(node, "_outside_buildarea", False):
                             temp_list.append(node)
                     Job.yieldThread()
-=======
-    def __init__(self, socket):
-        super().__init__()
-
-        self._scene = Application.getInstance().getController().getScene()
-        self._socket = socket
-        self._stack = Application.getInstance().getGlobalContainerStack()
-
-    ##  Runs the job that initiates the slicing.
-    def run(self):
-        self._scene.acquireLock()
-
-        # Remove old layer data.
-        for node in DepthFirstIterator(self._scene.getRoot()):
-            if node.callDecoration("getLayerData"):
-                node.getParent().removeChild(node)
-                break
-
-        # Get the objects in their groups to print.
-        object_groups = []
-        if Application.getInstance().getGlobalContainerStack().getProperty("print_sequence", "value") == "one_at_a_time":
-            for node in OneAtATimeIterator(self._scene.getRoot()):
-                temp_list = []
-
-                # Node can't be printed, so don't bother sending it.
-                if getattr(node, "_outside_buildarea", False):
-                    continue
-
-                children = node.getAllChildren()
-                children.append(node)
-                for child_node in children:
-                    if type(child_node) is SceneNode and child_node.getMeshData() and child_node.getMeshData().getVertices() is not None:
-                        temp_list.append(child_node)
->>>>>>> 1256f4a7
 
                 if temp_list:
                     object_groups.append(temp_list)
@@ -121,11 +93,7 @@
             if not object_groups:
                 return
 
-<<<<<<< HEAD
-            self._buildSettingsMessage(self._profile)
-=======
-        self._sendGlobalSettings()
->>>>>>> 1256f4a7
+            self._buildGlobalSettingsMessage(stack)
 
             for group in object_groups:
                 group_message = self._slice_message.addRepeatedMessage("object_lists")
@@ -137,18 +105,14 @@
                     obj = group_message.addRepeatedMessage("objects")
                     obj.id = id(object)
                     verts = numpy.array(mesh_data.getVertices())
-                    verts[:,[1,2]] = verts[:,[2,1]]
-                    verts[:,1] *= -1
+
+                    # Convert from Y up axes to Z up axes. Equals a 90 degree rotation.
+                    verts[:, [1, 2]] = verts[:, [2, 1]]
+                    verts[:, 1] *= -1
 
                     obj.vertices = verts
 
-<<<<<<< HEAD
                     self._handlePerObjectSettings(object, obj)
-=======
-                verts = numpy.array(mesh_data.getVertices())
-                verts[:, [1, 2]] = verts[:, [2, 1]]
-                verts[:, 1] *= -1
->>>>>>> 1256f4a7
 
                     Job.yieldThread()
 
@@ -170,49 +134,28 @@
             Logger.log("w", "Unabled to do token replacement on start/end gcode %s", traceback.format_exc())
             return str(value).encode("utf-8")
 
-<<<<<<< HEAD
-    def _buildSettingsMessage(self, profile):
-        settings = profile.getAllSettingValues(include_machine = True)
-=======
     ##  Sends all global settings to the engine.
     #
     #   The settings are taken from the global stack. This does not include any
     #   per-extruder settings or per-object settings.
-    def _sendGlobalSettings(self):
-        message = self._socket.createMessage("cura.proto.SettingList")
-
-        #Get all the settings to send.
-        stack = Application.getInstance().getGlobalContainerStack()
+    def _buildGlobalSettingsMessage(self, stack):
         keys = stack.getAllKeys()
-        settings = { }
+        settings = {}
         for key in keys:
             settings[key] = stack.getProperty(key, "value")
->>>>>>> 1256f4a7
+
         start_gcode = settings["machine_start_gcode"]
-        settings["material_bed_temp_prepend"] = "{material_bed_temperature}" not in start_gcode #Pre-compute material_bed_temp_prepend and material_print_temp_prepend.
+        settings["material_bed_temp_prepend"] = "{material_bed_temperature}" not in start_gcode #Pre-compute material material_bed_temp_prepend and material_print_temp_prepend
         settings["material_print_temp_prepend"] = "{material_print_temperature}" not in start_gcode
-<<<<<<< HEAD
-        for key, value in settings.items():
-            s = self._settings_message.addRepeatedMessage("settings")
-            s.name = key
-            if key == "machine_start_gcode" or key == "machine_end_gcode":
-                s.value = self._expandGcodeTokens(key, value, settings)
-=======
 
         for key, value in settings.items(): #Add all submessages for each individual setting.
-            setting_message = message.addRepeatedMessage("settings")
+            setting_message = self._settings_message.addRepeatedMessage("settings")
             setting_message.name = key
             if key == "machine_start_gcode" or key == "machine_end_gcode": #If it's a g-code message, use special formatting.
                 setting_message.value = self._expandGcodeTokens(key, value, settings)
->>>>>>> 1256f4a7
             else:
                 setting_message.value = str(value).encode("utf-8")
 
-<<<<<<< HEAD
-=======
-        self._socket.sendMessage(message)
-
->>>>>>> 1256f4a7
     def _handlePerObjectSettings(self, node, message):
         profile = node.callDecoration("getProfile")
         if profile:
