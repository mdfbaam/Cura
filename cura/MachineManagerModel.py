
import re

from PyQt5.QtCore import QObject, pyqtSlot, pyqtProperty, pyqtSignal
from UM.Application import Application
from UM.Preferences import Preferences
from UM.Logger import Logger

import UM.Settings
from UM.Settings.Validator import ValidatorState
from UM.Settings.InstanceContainer import InstanceContainer
<<<<<<< HEAD
from . import ExtruderManager
=======
from UM.i18n import i18nCatalog
catalog = i18nCatalog("cura")
>>>>>>> 03914674

class MachineManagerModel(QObject):
    def __init__(self, parent = None):
        super().__init__(parent)

        self._global_container_stack = None
        Application.getInstance().globalContainerStackChanged.connect(self._onGlobalContainerChanged)
        self._global_stack_valid = None
        self._onGlobalContainerChanged()

        ##  When the global container is changed, active material probably needs to be updated.
        self.globalContainerChanged.connect(self.activeMaterialChanged)
        self.globalContainerChanged.connect(self.activeVariantChanged)
        self.globalContainerChanged.connect(self.activeQualityChanged)

        self._empty_variant_container = UM.Settings.ContainerRegistry.getInstance().findInstanceContainers(id = "empty_variant")[0]
        self._empty_material_container = UM.Settings.ContainerRegistry.getInstance().findInstanceContainers(id = "empty_material")[0]
        self._empty_quality_container = UM.Settings.ContainerRegistry.getInstance().findInstanceContainers(id = "empty_quality")[0]

        Preferences.getInstance().addPreference("cura/active_machine", "")

        active_machine_id = Preferences.getInstance().getValue("cura/active_machine")

        self._active_extruder_index = 0

        if active_machine_id != "":
            # An active machine was saved, so restore it.
            self.setActiveMachine(active_machine_id)
            pass


    globalContainerChanged = pyqtSignal()
    activeMaterialChanged = pyqtSignal()
    activeVariantChanged = pyqtSignal()
    activeQualityChanged = pyqtSignal()

    globalValueChanged = pyqtSignal()  # Emitted whenever a value inside global container is changed.
    globalValidationChanged = pyqtSignal()  # Emitted whenever a validation inside global container is changed.

    @pyqtProperty("QVariantMap", notify = globalContainerChanged)
    def extrudersIds(self):
        ## Find all extruders that reference the new stack
        extruders = UM.Settings.ContainerRegistry.getInstance().findContainerStacks(**{"machine": self._global_container_stack.getId()})
        result = {}
        for extruder in extruders:
            result[extruder.getMetaDataEntry("position")] = extruder.getId()
        return result

    def _onGlobalPropertyChanged(self, key, property_name):
        if property_name == "value":
            self.globalValueChanged.emit()
        if property_name == "validationState":
            if self._global_stack_valid:
                changed_validation_state = self._global_container_stack.getProperty(key, property_name)
                if changed_validation_state in (ValidatorState.Exception, ValidatorState.MaximumError, ValidatorState.MinimumError):
                    self._global_stack_valid = False
                    self.globalValidationChanged.emit()
            else:
                new_validation_state = self._checkStackForErrors(self._global_container_stack)
                if new_validation_state:
                    self._global_stack_valid = True
                    self.globalValidationChanged.emit()

    def _onGlobalContainerChanged(self):
        if self._global_container_stack:
            self._global_container_stack.containersChanged.disconnect(self._onInstanceContainersChanged)
            self._global_container_stack.propertyChanged.disconnect(self._onGlobalPropertyChanged)

        self._global_container_stack = Application.getInstance().getGlobalContainerStack()
        self.globalContainerChanged.emit()

        if self._global_container_stack:
            Preferences.getInstance().setValue("cura/active_machine", self._global_container_stack.getId())
            self._global_container_stack.containersChanged.connect(self._onInstanceContainersChanged)
            self._global_container_stack.propertyChanged.connect(self._onGlobalPropertyChanged)
            self._global_stack_valid = not self._checkStackForErrors(self._global_container_stack)

    def _onInstanceContainersChanged(self, container):
        container_type = container.getMetaDataEntry("type")
        if container_type == "material":
            self.activeMaterialChanged.emit()
        elif container_type == "variant":
            self.activeVariantChanged.emit()
        elif container_type == "quality":
            self.activeQualityChanged.emit()

    @pyqtSlot(str)
    def setActiveMachine(self, stack_id):
        containers = UM.Settings.ContainerRegistry.getInstance().findContainerStacks(id = stack_id)
        if containers:
            Application.getInstance().setGlobalContainerStack(containers[0])

    @pyqtSlot(str, str)
    def addMachine(self,name, definition_id):
        definitions = UM.Settings.ContainerRegistry.getInstance().findDefinitionContainers(id=definition_id)
        if definitions:
            definition = definitions[0]
            name = self._createUniqueName("machine", name, definition.getName())

            new_global_stack = UM.Settings.ContainerStack(name)
            new_global_stack.addMetaDataEntry("type", "machine")
            UM.Settings.ContainerRegistry.getInstance().addContainer(new_global_stack)

            variant_instance_container = self._updateVariantContainer(definition)
            material_instance_container = self._updateMaterialContainer(definition)
            quality_instance_container = self._updateQualityContainer(definition)

            current_settings_instance_container = UM.Settings.InstanceContainer(name + "_current_settings")
            current_settings_instance_container.addMetaDataEntry("machine", name)
            current_settings_instance_container.addMetaDataEntry("type", "user")
            current_settings_instance_container.setDefinition(definitions[0])
            UM.Settings.ContainerRegistry.getInstance().addContainer(current_settings_instance_container)

            # If a definition is found, its a list. Should only have one item.
            new_global_stack.addContainer(definition)
            if variant_instance_container:
                new_global_stack.addContainer(variant_instance_container)
            if material_instance_container:
                new_global_stack.addContainer(material_instance_container)
            if quality_instance_container:
                new_global_stack.addContainer(quality_instance_container)
            new_global_stack.addContainer(current_settings_instance_container)

            for position, extruder_train_id in definitions.getMetaDataEntry("machine_extruder_trains", default = {}).items():
                extruder_definition = UM.Settings.ContainerRegistry.getInstance().findDefinitionContainers(id = extruder_train_id)
                if extruder_definition:
                    extruder_definition = extruder_definition[0]
                else:
                    Logger.log("w", "Machine %s references an extruder with ID %s, which doesn't exist.", definition.getName(), extruder_train_id)
                    continue
                ExtruderManager.getInstance().createExtruderTrain(extruder_definition, definition, extruder_train_id)

            Application.getInstance().setGlobalContainerStack(new_global_stack)

    # Create a name that is not empty and unique
    def _createUniqueName(self, object_type, name, fallback_name):
        name = name.strip()
        num_check = re.compile("(.*?)\s*#\d$").match(name)
        if(num_check):
            name = num_check.group(1)
        if name == "":
            name = fallback_name
        unique_name = name
        i = 1

        # Check both the id and the name, because they may not be the same and it is better if they are both unique
        if object_type == "machine":
            while UM.Settings.ContainerRegistry.getInstance().findContainerStacks(id = unique_name, type = "machine") or \
                    UM.Settings.ContainerRegistry.getInstance().findContainerStacks(name = unique_name, type = "machine"):
                i += 1
                unique_name = "%s #%d" % (name, i)
        else:
            while UM.Settings.ContainerRegistry.getInstance().findInstanceContainers(id = unique_name, type = object_type) or \
                    UM.Settings.ContainerRegistry.getInstance().findInstanceContainers(name = unique_name, type = object_type):
                i += 1
                unique_name = "%s #%d" % (name, i)

        return unique_name

    ##  Convenience function to check if a stack has errors.
    def _checkStackForErrors(self, stack):
        if stack is None:
            return False

        for key in stack.getAllKeys():
            validation_state = stack.getProperty(key, "validationState")
            if validation_state in (ValidatorState.Exception, ValidatorState.MaximumError, ValidatorState.MinimumError):
                return True
        return False

    ##  Remove all instances from the top instanceContainer (effectively removing all user-changed settings)
    @pyqtSlot()
    def clearUserSettings(self):
        if not self._global_container_stack:
            return
        user_settings = self._global_container_stack.getTop()
        user_settings.clear()

    ##  Check if the global_container has instances in the user container
    @pyqtProperty(bool, notify = globalValueChanged)
    def hasUserSettings(self):
        if not self._global_container_stack:
            return

        user_settings = self._global_container_stack.getTop().findInstances(**{})
        return len(user_settings) != 0

    ##  Check if the global profile does not contain error states
    #   Note that the _global_stack_valid is cached due to performance issues
    #   Calling _checkStackForErrors on every change is simply too expensive
    @pyqtProperty(bool, notify = globalValidationChanged)
    def isGlobalStackValid(self):
        return self._global_stack_valid

    @pyqtProperty(str, notify = globalContainerChanged)
    def activeMachineName(self):
        if self._global_container_stack:
            return self._global_container_stack.getName()

        return ""

    @pyqtProperty(str, notify = globalContainerChanged)
    def activeMachineId(self):
        if self._global_container_stack:
            return self._global_container_stack.getId()

        return ""

    @pyqtProperty(str, notify = activeMaterialChanged)
    def activeMaterialName(self):
        if self._global_container_stack:
            material = self._global_container_stack.findContainer({"type":"material"})
            if material:
                return material.getName()

        return ""

    @pyqtProperty(str, notify=activeMaterialChanged)
    def activeMaterialId(self):
        if self._global_container_stack:
            material = self._global_container_stack.findContainer({"type": "material"})
            if material:
                return material.getId()

        return ""

    @pyqtProperty(str, notify=activeQualityChanged)
    def activeQualityName(self):
        if self._global_container_stack:
            quality = self._global_container_stack.findContainer({"type": "quality"})
            if quality:
                return quality.getName()
        return ""

    @pyqtProperty(str, notify=activeQualityChanged)
    def activeQualityId(self):
        if self._global_container_stack:
            quality = self._global_container_stack.findContainer({"type": "quality"})
            if quality:
                return quality.getId()
        return ""

    ## Check if a container is read_only
    @pyqtSlot(str, result = bool)
    def isReadOnly(self, container_id):
        containers = UM.Settings.ContainerRegistry.getInstance().findInstanceContainers(id=container_id)
        if not containers or not self._global_container_stack:
            return True
        return containers[0].getMetaDataEntry("read_only", False) == "True"

    @pyqtSlot(result = str)
    def convertUserContainerToQuality(self):
        if not self._global_container_stack:
            return

        name = self._createUniqueName("quality", self.activeQualityName, catalog.i18nc("@label", "Custom profile"))
        user_settings = self._global_container_stack.getTop()
        new_quality_container = InstanceContainer("")

        ## Copy all values
        new_quality_container.deserialize(user_settings.serialize())

        ## If the currently active machine does not have quality profiles of its own,
        #  make the new quality profile available for all machines that don't have
        #  unique quality profiles (including the current machine)
        if not self.filterQualityByMachine:
            new_quality_container.setDefinition(UM.Settings.ContainerRegistry.getInstance().findDefinitionContainers(id = "fdmprinter")[0])

        ## Change type / id / name
        new_quality_container.setMetaDataEntry("type", "quality")
        new_quality_container.setMetaDataEntry("read_only", False)
        new_quality_container.setName(name)
        new_quality_container._id = name

        UM.Settings.ContainerRegistry.getInstance().addContainer(new_quality_container)
        self.clearUserSettings()  # As all users settings are now transfered to the new quality profile, remove them.
        self.setActiveQuality(name)
        return name

    @pyqtSlot(str, result=str)
    def duplicateContainer(self, container_id):
        if not self._global_container_stack:
            return
        containers = UM.Settings.ContainerRegistry.getInstance().findInstanceContainers(id=container_id)
        if containers:
            new_name = self._createUniqueName("quality", containers[0].getName(), catalog.i18nc("@label", "Custom profile"))

            new_container = InstanceContainer("")

            ## Copy all values
            new_container.deserialize(containers[0].serialize())

            new_container.setName(new_name)
            new_container._id = new_name
            UM.Settings.ContainerRegistry.getInstance().addContainer(new_container)
            return new_name

        return ""


    @pyqtSlot(str)
    def removeQualityContainer(self, container_id):
        containers = UM.Settings.ContainerRegistry.getInstance().findInstanceContainers(id = container_id)
        if not containers or not self._global_container_stack:
            return

        # If the container that is being removed is the currently active container, set another machine as the active container
        activate_new_container = container_id == self.activeQualityId

        UM.Settings.ContainerRegistry.getInstance().removeContainer(container_id)

        if activate_new_container:
            old_container = self._global_container_stack.findInstanceContainers({"type": "quality"})
            containers = UM.Settings.ContainerRegistry.getInstance().findInstanceContainers(type = container_type)
            if containers and old_container:
                container_index = self._global_container_stack.getContainerIndex(old_container)
                self._global_container_stack.replaceContainer(container_index, containers[0])


    @pyqtSlot()
    def updateUserContainerToQuality(self):
        if not self._global_container_stack:
            return
        user_settings = self._global_container_stack.getTop()
        quality = self._global_container_stack.findContainer({"type": "quality"})
        for key in user_settings.getAllKeys():
            quality.setProperty(key, "value", user_settings.getProperty(key, "value"))
        self.clearUserSettings()  # As all users settings are noq a quality, remove them.


    @pyqtSlot(str)
    def setActiveMaterial(self, material_id):
        containers = UM.Settings.ContainerRegistry.getInstance().findInstanceContainers(id=material_id)
        if not containers or not self._global_container_stack:
            return

        old_material = self._global_container_stack.findContainer({"type":"material"})
        if old_material:
            material_index = self._global_container_stack.getContainerIndex(old_material)
            self._global_container_stack.replaceContainer(material_index, containers[0])

            self.setActiveQuality(self._updateQualityContainer(self._global_container_stack.getBottom(), containers[0]).id)

    @pyqtSlot(str)
    def setActiveVariant(self, variant_id):
        containers = UM.Settings.ContainerRegistry.getInstance().findInstanceContainers(id=variant_id)
        if not containers or not self._global_container_stack:
            return

        old_variant = self._global_container_stack.findContainer({"type": "variant"})
        if old_variant:
            variant_index = self._global_container_stack.getContainerIndex(old_variant)
            self._global_container_stack.replaceContainer(variant_index, containers[0])

            self.setActiveMaterial(self._updateMaterialContainer(self._global_container_stack.getBottom(), containers[0]).id)

    @pyqtSlot(str)
    def setActiveQuality(self, quality_id):
        containers = UM.Settings.ContainerRegistry.getInstance().findInstanceContainers(id = quality_id)
        if not containers or not self._global_container_stack:
            return

        old_quality = self._global_container_stack.findContainer({"type": "quality"})
        if old_quality:
            quality_index = self._global_container_stack.getContainerIndex(old_quality)
            self._global_container_stack.replaceContainer(quality_index, containers[0])

    @pyqtProperty(str, notify = activeVariantChanged)
    def activeVariantName(self):
        if self._global_container_stack:
            variant = self._global_container_stack.findContainer({"type": "variant"})
            if variant:
                return variant.getName()

        return ""

    @pyqtProperty(str, notify = activeVariantChanged)
    def activeVariantId(self):
        if self._global_container_stack:
            variant = self._global_container_stack.findContainer({"type": "variant"})
            if variant:
                return variant.getId()

        return ""

    @pyqtProperty(str, notify = globalContainerChanged)
    def activeDefinitionId(self):
        if self._global_container_stack:
            definition = self._global_container_stack.getBottom()
            if definition:
                return definition.id

        return ""

    @pyqtSlot(str, str)
    def renameMachine(self, machine_id, new_name):
        containers = UM.Settings.ContainerRegistry.getInstance().findContainerStacks(id = machine_id)
        if containers:
            new_name = self._createUniqueName("machine", new_name, containers[0].getBottom().getName())
            containers[0].setName(new_name)
            self.globalContainerChanged.emit()

    @pyqtSlot(str)
    def removeMachine(self, machine_id):
        # If the machine that is being removed is the currently active machine, set another machine as the active machine
        activate_new_machine = (self._global_container_stack and self._global_container_stack.getId() == machine_id)
        UM.Settings.ContainerRegistry.getInstance().removeContainer(machine_id)
        if activate_new_machine:
            stacks = UM.Settings.ContainerRegistry.getInstance().findContainerStacks(type = "machine")
            if stacks:
                Application.getInstance().setGlobalContainerStack(stacks[0])


    @pyqtProperty(bool, notify = globalContainerChanged)
    def hasMaterials(self):
        if self._global_container_stack:
            return bool(self._global_container_stack.getMetaDataEntry("has_materials", False))

        return False

    @pyqtProperty(bool, notify = globalContainerChanged)
    def hasVariants(self):
        if self._global_container_stack:
            return bool(self._global_container_stack.getMetaDataEntry("has_variants", False))

        return False

    @pyqtProperty(bool, notify = globalContainerChanged)
    def filterMaterialsByMachine(self):
        if self._global_container_stack:
            return bool(self._global_container_stack.getMetaDataEntry("has_machine_materials", False))

        return False

    @pyqtProperty(bool, notify = globalContainerChanged)
    def filterQualityByMachine(self):
        if self._global_container_stack:
            return bool(self._global_container_stack.getMetaDataEntry("has_machine_quality", False))

        return False

    def _updateVariantContainer(self, definition):
        if not definition.getMetaDataEntry("has_variants"):
            return self._empty_variant_container

        containers = []
        preferred_variant = definition.getMetaDataEntry("preferred_variant")
        if preferred_variant:
            containers = UM.Settings.ContainerRegistry.getInstance().findInstanceContainers(type = "variant", definition = definition.id, id = preferred_variant)

        if not containers:
            containers = UM.Settings.ContainerRegistry.getInstance().findInstanceContainers(type = "variant", definition = definition.id)

        if containers:
            return containers[0]

        return self._empty_variant_container

    def _updateMaterialContainer(self, definition, variant_container = None):
        if not definition.getMetaDataEntry("has_materials"):
            return self._empty_material_container

        search_criteria = { "type": "material" }

        if definition.getMetaDataEntry("has_machine_materials"):
            search_criteria["definition"] = definition.id

            if definition.getMetaDataEntry("has_variants") and variant_container:
                search_criteria["variant"] = variant_container.id
        else:
            search_criteria["definition"] = "fdmprinter"

        preferred_material = definition.getMetaDataEntry("preferred_material")
        if preferred_material:
            search_criteria["id"] = preferred_material

        containers = UM.Settings.ContainerRegistry.getInstance().findInstanceContainers(**search_criteria)
        if containers:
            return containers[0]

        return self._empty_material_container

    def _updateQualityContainer(self, definition, material_container = None):
        search_criteria = { "type": "quality" }

        if definition.getMetaDataEntry("has_machine_quality"):
            search_criteria["definition"] = definition.id

            if definition.getMetaDataEntry("has_materials") and material_container:
                search_criteria["material"] = material_container.id
        else:
            search_criteria["definition"] = "fdmprinter"

        preferred_quality = definition.getMetaDataEntry("preferred_quality")
        if preferred_quality:
            search_criteria["id"] = preferred_quality

        containers = UM.Settings.ContainerRegistry.getInstance().findInstanceContainers(**search_criteria)
        if containers:
            return containers[0]

        return self._empty_quality_container

def createMachineManagerModel(engine, script_engine):
    return MachineManagerModel()<|MERGE_RESOLUTION|>--- conflicted
+++ resolved
@@ -9,12 +9,9 @@
 import UM.Settings
 from UM.Settings.Validator import ValidatorState
 from UM.Settings.InstanceContainer import InstanceContainer
-<<<<<<< HEAD
 from . import ExtruderManager
-=======
 from UM.i18n import i18nCatalog
 catalog = i18nCatalog("cura")
->>>>>>> 03914674
 
 class MachineManagerModel(QObject):
     def __init__(self, parent = None):
