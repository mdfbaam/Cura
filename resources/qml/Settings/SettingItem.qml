--- conflicted
+++ resolved
@@ -27,13 +27,9 @@
 
     // Create properties to put property provider stuff in (bindings break in qt 5.5.1 otherwise)
     property var state: propertyProvider.properties.state
-<<<<<<< HEAD
-    property var settablePerExtruder: propertyProvider.properties.settable_per_extruder
     property var value: propertyProvider.properties.value
     property var globalValue: globalPropertyProvider.properties.value
     property var resolve: propertyProvider.properties.resolve
-=======
->>>>>>> 354a467d
     property var stackLevels: propertyProvider.stackLevels
     property var stackLevel: stackLevels[0]
 
