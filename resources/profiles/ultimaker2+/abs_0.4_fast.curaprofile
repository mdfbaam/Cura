[general]
version = 1
name = Fast Print
machine_type = ultimaker2plus
machine_variant = 0.4 mm
material = ABS

[settings]
layer_height = 0.15
top_bottom_thickness = 0.75
layer_height_0 = 0.26
speed_print = 40
speed_wall_x = 40
wall_thickness = 0.7
speed_infill = 55
speed_topbottom = 30
cool_min_layer_time = 3
cool_min_speed = 20
line_width = 0.35
infill_sparse_density = 18
machine_nozzle_size = 0.35
speed_travel = 150
speed_wall_0 = 30
<<<<<<< HEAD
raft_interface_line_spacing = 3.0
speed_topbottom = 30
speed_infill = 55
infill_before_walls = False
retraction_speed = 40.0
skin_no_small_gaps_heuristic = False
infill_sparse_density = 18
shell_thickness = 0.7
cool_fan_speed_max = 100
raft_airgap = 0.0
material_bed_temperature = 70
infill_overlap = 0.0525
speed_wall_x = 40
skirt_minimal_length = 150.0
bottom_thickness = 0.75
layer_height_0 = 0.26
magic_mesh_surface_mode = False
cool_fan_speed_min = 50
top_bottom_thickness = 0.75
skirt_gap = 3.0
raft_interface_line_width = 0.4
=======
>>>>>>> 317706bb
adhesion_type = brim
cool_lift_head = True
cool_fan_speed_min = 50
<|MERGE_RESOLUTION|>--- conflicted
+++ resolved
@@ -21,30 +21,6 @@
 machine_nozzle_size = 0.35
 speed_travel = 150
 speed_wall_0 = 30
-<<<<<<< HEAD
-raft_interface_line_spacing = 3.0
-speed_topbottom = 30
-speed_infill = 55
-infill_before_walls = False
-retraction_speed = 40.0
-skin_no_small_gaps_heuristic = False
-infill_sparse_density = 18
-shell_thickness = 0.7
-cool_fan_speed_max = 100
-raft_airgap = 0.0
-material_bed_temperature = 70
-infill_overlap = 0.0525
-speed_wall_x = 40
-skirt_minimal_length = 150.0
-bottom_thickness = 0.75
-layer_height_0 = 0.26
-magic_mesh_surface_mode = False
-cool_fan_speed_min = 50
-top_bottom_thickness = 0.75
-skirt_gap = 3.0
-raft_interface_line_width = 0.4
-=======
->>>>>>> 317706bb
 adhesion_type = brim
 cool_lift_head = True
-cool_fan_speed_min = 50
+cool_fan_speed_min = 50